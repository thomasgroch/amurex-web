--- conflicted
+++ resolved
@@ -826,15 +826,9 @@
       >
 
         <Popup isPopupOpened={isDeletionConfirmationPopupOpened} setIsPopupOpened={setIsDeletionConfirmationPopupOpened} forbidClosing={deletionConfirmation?.isWaiting}>
-<<<<<<< HEAD
-          <h3 className="popupTitle">Deleting thread "{deletionConfirmation?.deletingThread?.title}"?</h3>
-          <p className="popupSubtitle">
-            Are you sure you want to delete thread with name "{deletionConfirmation?.deletingThread?.title}"
-=======
           <h3 className="popupTitle">Deleting thread &quot;{deletionConfirmation?.deletingThread?.title}&quot;?</h3>
           <p className="popupSubtitle">
             Are you sure you want to delete thread with name &quot;{deletionConfirmation?.deletingThread?.title}&quot;?
->>>>>>> e816b34b
           </p>
 
           <p className="errorMessage">{deletionConfirmation?.error}</p>
